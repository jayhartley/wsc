# Force.com Web Service Connector (WSC)

The Force.com Web Service Connector (WSC) is a high performing web service client stack implemented using a streaming parser. WSC also makes it much easier to use the Force.com API (Web Services/SOAP or Asynchronous/BULK API). 

## Building WSC
    git clone https://github.com/forcedotcom/wsc.git
    mvn clean package
    
To skip the gpg signing, run the following command

    mvn clean package -Dgpg.skip

## Generating Stubs From WSDLs
<<<<<<< HEAD
    java -classpath target/force-wsc-32.1.1-uber.jar com.sforce.ws.tools.wsdlc <inputwsdlfile> <outputjarfile>
=======
    java -classpath target/force-wsc-36.1.1-uber.jar com.sforce.ws.tools.wsdlc <inputwsdlfile> <outputjarfile>
>>>>>>> c4ca9e40

* `inputwsdlfile` is the name of the WSDL to generate stubs for.
* `outputjarfile` is the name of the jar file to create from the WSDL.

## Write Application Code
The following sample illustrates creating a connection and creating a new Account SObject.  Login is automatically handled by the Connector.

```java
    import com.sforce.soap.partner.*;
    import com.sforce.soap.partner.sobject.*;
    import com.sforce.ws.*;

    public static void main(String args) {
        ConnectorConfig config = new ConnectorConfig();
        config.setUsername("username");
        config.setPassword("password");

        PartnerConnection connection = Connector.newConnection(config);
        SObject account = new SObject();
        account.setType("Account");
        account.setField("Name", "My Account");
        connection.create(new SObject[]{account});
    }
<|MERGE_RESOLUTION|>--- conflicted
+++ resolved
@@ -11,11 +11,7 @@
     mvn clean package -Dgpg.skip
 
 ## Generating Stubs From WSDLs
-<<<<<<< HEAD
-    java -classpath target/force-wsc-32.1.1-uber.jar com.sforce.ws.tools.wsdlc <inputwsdlfile> <outputjarfile>
-=======
     java -classpath target/force-wsc-36.1.1-uber.jar com.sforce.ws.tools.wsdlc <inputwsdlfile> <outputjarfile>
->>>>>>> c4ca9e40
 
 * `inputwsdlfile` is the name of the WSDL to generate stubs for.
 * `outputjarfile` is the name of the jar file to create from the WSDL.
